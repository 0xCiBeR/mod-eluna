--- conflicted
+++ resolved
@@ -259,11 +259,7 @@
         uint32 weatherType = Eluna::CHECKVAL<uint32>(L, 3);
         float grade = Eluna::CHECKVAL<float>(L, 4);
 
-<<<<<<< HEAD
-#if ((defined(MANGOS) || defined(CMANGOS)) && defined(WOTLK))
-=======
 #if ((defined(CMANGOS) || defined(MANGOS)) && defined(WOTLK))
->>>>>>> 6b5fed56
         if (Weather::IsValidWeatherType(weatherType))
             map->SetWeather(zoneId, (WeatherType)weatherType, grade, false);
 #else
