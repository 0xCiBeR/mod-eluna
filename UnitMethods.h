--- conflicted
+++ resolved
@@ -1262,15 +1262,9 @@
         Trinity::UnitListSearcher<Trinity::AnyFriendlyUnitInObjectRangeCheck> searcher(unit, list, checker);
         Cell::VisitAllObjects(unit, searcher, range);
 #elif AZEROTHCORE
-<<<<<<< HEAD
-        acore::AnyFriendlyUnitInObjectRangeCheck checker(unit, unit, range);
-        acore::UnitListSearcher<acore::AnyFriendlyUnitInObjectRangeCheck> searcher(unit, list, checker);
-        Cell::VisitAllObjects(unit, searcher, range);
-=======
         Acore::AnyFriendlyUnitInObjectRangeCheck checker(unit, unit, range);
         Acore::UnitListSearcher<Acore::AnyFriendlyUnitInObjectRangeCheck> searcher(unit, list, checker);
-        unit->VisitNearbyObject(range, searcher);
->>>>>>> 841ddd4d
+        Cell::VisitAllObjects(unit, searcher, range);
 #else
         MaNGOS::AnyFriendlyUnitInObjectRangeCheck checker(unit, range);
         MaNGOS::UnitListSearcher<MaNGOS::AnyFriendlyUnitInObjectRangeCheck> searcher(list, checker);
@@ -1309,15 +1303,9 @@
         Trinity::UnitListSearcher<Trinity::AnyUnfriendlyUnitInObjectRangeCheck> searcher(unit, list, checker);
         Cell::VisitAllObjects(unit, searcher, range);
 #elif AZEROTHCORE
-<<<<<<< HEAD
-        acore::AnyUnfriendlyUnitInObjectRangeCheck checker(unit, unit, range);
-        acore::UnitListSearcher<acore::AnyUnfriendlyUnitInObjectRangeCheck> searcher(unit, list, checker);
-        Cell::VisitAllObjects(unit, searcher, range);
-=======
         Acore::AnyUnfriendlyUnitInObjectRangeCheck checker(unit, unit, range);
         Acore::UnitListSearcher<Acore::AnyUnfriendlyUnitInObjectRangeCheck> searcher(unit, list, checker);
-        unit->VisitNearbyObject(range, searcher);
->>>>>>> 841ddd4d
+        Cell::VisitAllObjects(unit, searcher, range);
 #else
         MaNGOS::AnyUnfriendlyUnitInObjectRangeCheck checker(unit, range);
         MaNGOS::UnitListSearcher<MaNGOS::AnyUnfriendlyUnitInObjectRangeCheck> searcher(list, checker);
